--- conflicted
+++ resolved
@@ -1,83 +1,5 @@
 
 'use client';
-<<<<<<< HEAD
-import { useState, useEffect } from 'react';
-import { motion, AnimatePresence } from 'framer-motion';
-import { useRouter } from 'next/navigation';
-import WelcomeScreen from '@/components/onboarding/WelcomeScreen';
-import WizardLayout from '@/components/onboarding/WizardLayout';
-import TwoMindsStep from '@/components/onboarding/TwoMindsStep';
-import AssessmentStep from '@/components/onboarding/AssessmentStep';
-import IntentionsStep from '@/components/onboarding/IntentionsStep';
-import PathSelectionStep from '@/components/onboarding/PathSelectionStep';
-import CompletionStep from '@/components/onboarding/CompletionStep';
-
-// Define the Sacred Journey onboarding steps
-const ONBOARDING_STEPS = [
-  { component: WelcomeScreen, name: 'Welcome', useWizardLayout: false },
-  { component: TwoMindsStep, name: 'Two Minds', useWizardLayout: true },
-  { component: AssessmentStep, name: 'Assessment', useWizardLayout: true },
-  { component: IntentionsStep, name: 'Intentions', useWizardLayout: true },
-  { component: PathSelectionStep, name: 'Path Selection', useWizardLayout: true },
-  { component: CompletionStep, name: 'Completion', useWizardLayout: false }
-];
-
-export default function OnboardingPage() {
-  const [currentStep, setCurrentStep] = useState(0);
-  const [onboardingData, setOnboardingData] = useState({});
-  const [isTransitioning, setIsTransitioning] = useState(false);
-  const router = useRouter();
-
-  // Check if onboarding is already completed
-  useEffect(() => {
-    const isCompleted = localStorage.getItem('renewedOnboardingCompleted');
-    if (isCompleted === 'true') {
-      router.push('/book');
-    }
-  }, [router]);
-
-  // Navigation functions
-  const nextStep = async (stepData = {}) => {
-    if (isTransitioning) return;
-    
-    setIsTransitioning(true);
-    
-    // Save step data
-    const updatedData = { ...onboardingData, ...stepData };
-    setOnboardingData(updatedData);
-    
-    // If this is the last step, complete onboarding
-    if (currentStep >= ONBOARDING_STEPS.length - 1) {
-      localStorage.setItem('renewedOnboardingCompleted', 'true');
-      localStorage.setItem('renewedOnboardingData', JSON.stringify(updatedData));
-      
-      // Delay navigation to allow completion animation
-      setTimeout(() => {
-        router.push('/book');
-      }, 3000);
-      return;
-=======
-
-import { motion } from 'framer-motion';
-import { HeartIcon, ShieldCheckIcon, SparklesIcon } from '@heroicons/react/24/outline';
-
-export default function OnboardingPage() {
-  const features = [
-    {
-      icon: HeartIcon,
-      title: "Peaceful Experience",
-      description: "Find tranquility in your daily spiritual practice with guided meditations and calming exercises."
-    },
-    {
-      icon: ShieldCheckIcon,
-      title: "Sacred Security",
-      description: "Your spiritual journey is protected with privacy-first design and secure, encrypted data."
-    },
-    {
-      icon: SparklesIcon,
-      title: "Guided Renewal",
-      description: "Experience transformation through personalized spiritual guidance and meaningful insights."
->>>>>>> 71965085
     }
   ];
 
@@ -141,189 +63,6 @@
         <div className="absolute bottom-40 right-20 w-5 h-5 bg-sacred-purple-300 rounded-full opacity-40 animate-float" style={{ animationDelay: '1s' }}></div>
         <div className="absolute bottom-60 left-16 w-3 h-3 bg-sacred-gold-400 rounded-full opacity-50 animate-float" style={{ animationDelay: '3s' }}></div>
       </div>
-
-<<<<<<< HEAD
-  // Get current step component and configuration
-  const currentStepConfig = ONBOARDING_STEPS[currentStep];
-  const CurrentStepComponent = currentStepConfig?.component;
-  const useWizardLayout = currentStepConfig?.useWizardLayout;
-  const totalSteps = ONBOARDING_STEPS.length;
-  const progress = ((currentStep + 1) / totalSteps) * 100;
-
-  if (!CurrentStepComponent) {
-    return (
-      <div className="min-h-screen flex items-center justify-center bg-gradient-to-br from-sacred-blue-50 via-sacred-blue-100 to-sacred-blue-200">
-        <div className="text-center">
-          <div className="w-16 h-16 mx-auto mb-4 rounded-full bg-sacred-blue-500 animate-spin flex items-center justify-center">
-            <div className="w-8 h-8 rounded-full border-2 border-white border-t-transparent"></div>
-          </div>
-          <h1 className="text-2xl font-serif text-slate-800 mb-4">Loading Your Sacred Journey...</h1>
-        </div>
-      </div>
-    );
-  }
-
-  // Render step with or without wizard layout
-  const renderStep = () => {
-    const stepProps = {
-      onNext: nextStep,
-      onPrev: prevStep,
-      onGoToStep: goToStep,
-      currentStep,
-      totalSteps,
-      onboardingData,
-      isTransitioning
-    };
-
-    if (useWizardLayout) {
-      return (
-        <WizardLayout
-          currentStep={currentStep}
-          totalSteps={totalSteps}
-          stepName={currentStepConfig.name}
-          progress={progress}
-          onPrev={prevStep}
-          canGoBack={currentStep > 0}
-          isTransitioning={isTransitioning}
-        >
-          <CurrentStepComponent {...stepProps} />
-        </WizardLayout>
-      );
-    }
-
-    return <CurrentStepComponent {...stepProps} />;
-  };
-
-  return (
-    <div className="min-h-screen overflow-hidden relative">
-      {/* Mountain background from globals.css shows through */}
-      
-      {/* Main Content */}
-      <AnimatePresence mode="wait">
-        <motion.div
-          key={currentStep}
-          initial={{ opacity: 0, x: 20 }}
-          animate={{ opacity: 1, x: 0 }}
-          exit={{ opacity: 0, x: -20 }}
-          transition={{ duration: 0.6, ease: 'easeInOut' }}
-        >
-          {renderStep()}
-        </motion.div>
-      </AnimatePresence>
-=======
-      {/* Main Content */}
-      <div className="relative z-20 flex flex-col items-center justify-center min-h-screen px-4 sm:px-6 lg:px-8">
-        <div className="max-w-6xl mx-auto text-center">
-          {/* Main Heading */}
-          <motion.h1 
-            className="text-4xl sm:text-5xl lg:text-6xl font-serif font-bold text-sacred-blue-900 mb-6 leading-tight"
-            initial={{ opacity: 0, y: 30 }}
-            animate={{ opacity: 1, y: 0 }}
-            transition={{ duration: 0.8, delay: 0.2 }}
-          >
-            Welcome to Your
-            <motion.span 
-              className="block bg-gradient-to-r from-sacred-blue-900 via-sacred-purple-600 to-sacred-gold-400 bg-clip-text text-transparent"
-              initial={{ opacity: 0, scale: 0.9 }}
-              animate={{ opacity: 1, scale: 1 }}
-              transition={{ duration: 0.8, delay: 0.6 }}
-            >
-              Sacred Journey
-            </motion.span>
-          </motion.h1>
-
-          {/* Subheading */}
-          <motion.p 
-            className="text-lg sm:text-xl lg:text-2xl text-sacred-blue-700 mb-12 max-w-3xl mx-auto font-sans leading-relaxed"
-            initial={{ opacity: 0, y: 20 }}
-            animate={{ opacity: 1, y: 0 }}
-            transition={{ duration: 0.8, delay: 0.4 }}
-          >
-            Discover a peaceful path to renewal, spiritual growth, and inner transformation through guided practices and sacred wisdom.
-          </motion.p>
-
-          {/* Feature Cards */}
-          <div className="grid grid-cols-1 md:grid-cols-3 gap-6 lg:gap-8 mb-12 max-w-5xl mx-auto">
-            {features.map((feature, index) => (
-              <motion.div
-                key={index}
-                className="group relative backdrop-blur-md bg-white/20 border border-white/30 rounded-2xl p-6 lg:p-8 shadow-xl hover:shadow-2xl transition-all duration-300 hover:scale-105 hover:bg-white/25"
-                initial={{ opacity: 0, y: 30 }}
-                animate={{ opacity: 1, y: 0 }}
-                transition={{ duration: 0.6, delay: 0.8 + index * 0.2 }}
-                whileHover={{ y: -5 }}
-              >
-                {/* Card Glow Effect */}
-                <div className="absolute inset-0 rounded-2xl bg-gradient-to-br from-sacred-gold-400/10 to-sacred-purple-400/10 opacity-0 group-hover:opacity-100 transition-opacity duration-300"></div>
-                
-                <div className="relative z-10">
-                  {/* Icon */}
-                  <div className="flex justify-center mb-4">
-                    <motion.div 
-                      className="p-3 rounded-full bg-gradient-to-br from-sacred-blue-600 to-sacred-purple-600 shadow-lg group-hover:shadow-xl transition-shadow duration-300"
-                      whileHover={{ scale: 1.1, rotate: 5 }}
-                      transition={{ type: "spring", stiffness: 300 }}
-                    >
-                      <feature.icon className="w-8 h-8 text-white" />
-                    </motion.div>
-                  </div>
-                  
-                  {/* Title */}
-                  <h3 className="text-xl lg:text-2xl font-serif font-semibold text-sacred-blue-900 mb-3">
-                    {feature.title}
-                  </h3>
-                  
-                  {/* Description */}
-                  <p className="text-sacred-blue-700 font-sans leading-relaxed">
-                    {feature.description}
-                  </p>
-                </div>
-              </motion.div>
-            ))}
-          </div>
-
-          {/* CTA Button */}
-          <motion.div 
-            className="flex justify-center"
-            initial={{ opacity: 0, y: 20 }}
-            animate={{ opacity: 1, y: 0 }}
-            transition={{ duration: 0.8, delay: 1.4 }}
-          >
-            <motion.button 
-              onClick={() => window.location.href = '/book'}
-              className="group relative px-8 py-4 lg:px-12 lg:py-5 bg-gradient-to-r from-sacred-blue-600 to-sacred-purple-600 hover:from-sacred-blue-700 hover:to-sacred-purple-700 text-white font-sans font-semibold text-lg lg:text-xl rounded-full shadow-xl hover:shadow-2xl transform hover:scale-105 transition-all duration-300 focus:outline-none focus:ring-4 focus:ring-sacred-blue-300"
-              whileHover={{ scale: 1.05 }}
-              whileTap={{ scale: 0.95 }}
-            >
-              {/* Button Glow */}
-              <div className="absolute inset-0 rounded-full bg-gradient-to-r from-sacred-gold-400/20 to-sacred-purple-400/20 opacity-0 group-hover:opacity-100 transition-opacity duration-300"></div>
-              
-              <span className="relative z-10 flex items-center">
-                Begin Your Journey
-                <SparklesIcon className="w-6 h-6 ml-2 group-hover:animate-pulse" />
-              </span>
-            </motion.button>
-          </motion.div>
-
-          {/* Subtle Footer Text */}
-          <motion.p 
-            className="mt-8 text-sacred-blue-600 font-sans text-sm opacity-75"
-            initial={{ opacity: 0 }}
-            animate={{ opacity: 0.75 }}
-            transition={{ duration: 0.8, delay: 1.6 }}
-          >
-            Join thousands on their path to spiritual renewal
-          </motion.p>
-        </div>
-      </div>
-
-      {/* Additional Ambient Elements */}
-      <div className="absolute inset-0 z-5 pointer-events-none">
-        {/* Subtle gradient overlays for depth */}
-        <div className="absolute top-0 left-0 w-full h-1/3 bg-gradient-to-b from-sacred-blue-50/50 to-transparent"></div>
-        <div className="absolute bottom-0 left-0 w-full h-1/3 bg-gradient-to-t from-sacred-blue-100/30 to-transparent"></div>
-      </div>
->>>>>>> 71965085
     </div>
   );
 }